#!/usr/bin/env python
# Copyright (C) 2023 Benjamin Thomas Schwertfeger
# GitHub: https://github.com/btschwertfeger
#

"""
Module that implements the unit tests for the Kraken Spot Websocket API v2
client.
"""

from __future__ import annotations

import json
import logging
from asyncio import sleep
from pathlib import Path
from time import time

from kraken.spot import SpotOrderBookClient, SpotWSClient

FIXTURE_DIR: Path = Path(__file__).resolve().parent / "fixture"
CACHE_DIR: Path = Path(__file__).resolve().parent.parent.parent / ".cache" / "tests"
CACHE_DIR.mkdir(parents=True, exist_ok=True)


def is_not_error(
    value: object | dict | set | tuple | list | str | float | None,
) -> bool:
    """Returns True if 'error' as key not in dict."""
    return isinstance(value, dict) and "error" not in value


async def async_wait(seconds: float = 1.0) -> None:
    """Function that waits for ``seconds`` - asynchronous."""
    start: float = time()
    while time() - seconds < start:
        await sleep(0.2)


class SpotWebsocketClientV2TestWrapper(SpotWSClient):
    """
<<<<<<< HEAD
    Class that creates an instance to test the SpotWSClientV1.

    It writes the messages to the log and a file. The log is used
    within the tests, the log file is for local debugging.
    """

    LOG: logging.Logger = logging.getLogger(__name__)

    def __init__(
        self: SpotWebsocketClientV1TestWrapper,
        key: str = "",
        secret: str = "",
    ) -> None:
        super().__init__(key=key, secret=secret, callback=self.on_message)
        self.LOG.setLevel(logging.INFO)
        fh = logging.FileHandler(filename=CACHE_DIR / "spot_ws-v1.log", mode="a")
        fh.setLevel(logging.INFO)
        self.LOG.addHandler(fh)

    async def on_message(
        self: SpotWebsocketClientV1TestWrapper,
        message: list | dict,
    ) -> None:
        """
        This is the callback function that must be implemented
        to handle custom websocket messages.
        """
        self.LOG.info(message)  # the log is read within the tests


class SpotWebsocketClientV2TestWrapper(SpotWSClientV2):
    """
    Class that creates an instance to test the SpotWSClientV2.
=======
    Class that creates an instance to test the SpotWSClient.
>>>>>>> 4a02c380

    It writes the messages to the log and a file. The log is used
    within the tests, the log file is for local debugging.
    """

    LOG: logging.Logger = logging.getLogger(__name__)

    def __init__(
        self: SpotWebsocketClientV2TestWrapper,
        key: str = "",
        secret: str = "",
        **kwargs: dict | str | float | bool | None,
    ) -> None:
        super().__init__(key=key, secret=secret, callback=self.on_message, **kwargs)
        self.LOG.setLevel(logging.INFO)
        fh = logging.FileHandler(filename=CACHE_DIR / "spot_ws-v2.log", mode="a")
        fh.setLevel(logging.INFO)
        self.LOG.addHandler(fh)

    async def on_message(self: SpotWebsocketClientV2TestWrapper, message: dict) -> None:
        """
        This is the callback function that must be implemented
        to handle custom websocket messages.
        """
        self.LOG.info(json.dumps(message))  # the log is read within the tests


class SpotOrderBookClientWrapper(SpotOrderBookClient):
    """
    This class is used for testing the Spot SpotOrderBookClient.

    It writes the messages to the log and a file. The log is used
    within the tests, the log file is for local debugging.
    """

    LOG: logging.Logger = logging.getLogger(__name__)

    def __init__(self: SpotOrderBookClientWrapper) -> None:
        super().__init__()
        self.LOG.setLevel(logging.INFO)

    async def on_message(self: SpotOrderBookClientWrapper, message: dict) -> None:
        self.ensure_log(message)
        await super().on_message(message=message)

    async def on_book_update(
        self: SpotOrderBookClientWrapper,
        pair: str,
        message: dict,
    ) -> None:
        """
        This is the callback function that must be implemented
        to handle custom websocket messages.
        """
        self.ensure_log((pair, message))

    @classmethod
    def ensure_log(cls, content: dict | list) -> None:
        """
        Ensures that the messages are logged.
        Into a file for debugging and general to the log
        to read the logs within the unit tests.
        """
        cls.LOG.info(json.dumps(content))

        log: str = ""
        try:
            with Path(CACHE_DIR / "spot_orderbook-2.log").open(
                mode="r",
                encoding="utf-8",
            ) as logfile:
                log = logfile.read()
        except FileNotFoundError:
            pass

        with Path(CACHE_DIR / "spot_orderbook.log").open(
            mode="w",
            encoding="utf-8",
        ) as logfile:
            logfile.write(f"{log}\n{json.dumps(content)}")<|MERGE_RESOLUTION|>--- conflicted
+++ resolved
@@ -12,9 +12,7 @@
 
 import json
 import logging
-from asyncio import sleep
 from pathlib import Path
-from time import time
 
 from kraken.spot import SpotOrderBookClient, SpotWSClient
 
@@ -30,17 +28,9 @@
     return isinstance(value, dict) and "error" not in value
 
 
-async def async_wait(seconds: float = 1.0) -> None:
-    """Function that waits for ``seconds`` - asynchronous."""
-    start: float = time()
-    while time() - seconds < start:
-        await sleep(0.2)
-
-
-class SpotWebsocketClientV2TestWrapper(SpotWSClient):
+class SpotWebsocketClientTestWrapper(SpotWSClient):
     """
-<<<<<<< HEAD
-    Class that creates an instance to test the SpotWSClientV1.
+    Class that creates an instance to test the SpotWSClient.
 
     It writes the messages to the log and a file. The log is used
     within the tests, the log file is for local debugging.
@@ -49,42 +39,7 @@
     LOG: logging.Logger = logging.getLogger(__name__)
 
     def __init__(
-        self: SpotWebsocketClientV1TestWrapper,
-        key: str = "",
-        secret: str = "",
-    ) -> None:
-        super().__init__(key=key, secret=secret, callback=self.on_message)
-        self.LOG.setLevel(logging.INFO)
-        fh = logging.FileHandler(filename=CACHE_DIR / "spot_ws-v1.log", mode="a")
-        fh.setLevel(logging.INFO)
-        self.LOG.addHandler(fh)
-
-    async def on_message(
-        self: SpotWebsocketClientV1TestWrapper,
-        message: list | dict,
-    ) -> None:
-        """
-        This is the callback function that must be implemented
-        to handle custom websocket messages.
-        """
-        self.LOG.info(message)  # the log is read within the tests
-
-
-class SpotWebsocketClientV2TestWrapper(SpotWSClientV2):
-    """
-    Class that creates an instance to test the SpotWSClientV2.
-=======
-    Class that creates an instance to test the SpotWSClient.
->>>>>>> 4a02c380
-
-    It writes the messages to the log and a file. The log is used
-    within the tests, the log file is for local debugging.
-    """
-
-    LOG: logging.Logger = logging.getLogger(__name__)
-
-    def __init__(
-        self: SpotWebsocketClientV2TestWrapper,
+        self: SpotWebsocketClientTestWrapper,
         key: str = "",
         secret: str = "",
         **kwargs: dict | str | float | bool | None,
@@ -95,7 +50,7 @@
         fh.setLevel(logging.INFO)
         self.LOG.addHandler(fh)
 
-    async def on_message(self: SpotWebsocketClientV2TestWrapper, message: dict) -> None:
+    async def on_message(self: SpotWebsocketClientTestWrapper, message: dict) -> None:
         """
         This is the callback function that must be implemented
         to handle custom websocket messages.
