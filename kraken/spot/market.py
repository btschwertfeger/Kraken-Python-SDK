--- conflicted
+++ resolved
@@ -216,16 +216,12 @@
         )
 
     @ensure_string("pair")
-<<<<<<< HEAD
     def get_ticker(
         self: Market,
-        pair: Optional[Union[str, List[str]]] = None,
-        *,
-        extra_params: Optional[dict] = None,
-    ) -> dict:
-=======
-    def get_ticker(self: Market, pair: Optional[str | list[str]] = None) -> dict:
->>>>>>> 31f938a8
+        pair: Optional[str | list[str]] = None,
+        *,
+        extra_params: Optional[dict] = None,
+    ) -> dict:
         """
         Returns all tickers if pair is not specified - else just
         the ticker of the ``pair``. Multiple pairs can be specified.
@@ -271,15 +267,10 @@
     def get_ohlc(
         self: Market,
         pair: str,
-<<<<<<< HEAD
-        interval: Union[int, str] = 1,
-        since: Optional[Union[int, str]] = None,
-        *,
-        extra_params: Optional[dict] = None,
-=======
         interval: int | str = 1,
         since: Optional[int | str] = None,
->>>>>>> 31f938a8
+        *,
+        extra_params: Optional[dict] = None,
     ) -> dict:
         """
         Get the open, high, low, and close data for a specific trading pair.
@@ -429,13 +420,9 @@
     def get_recent_spreads(
         self: Market,
         pair: str,
-<<<<<<< HEAD
-        since: Optional[Union[str, int]] = None,
-        *,
-        extra_params: Optional[dict] = None,
-=======
         since: Optional[str | int] = None,
->>>>>>> 31f938a8
+        *,
+        extra_params: Optional[dict] = None,
     ) -> dict:
         """
         Get the latest spreads for a specific trading pair.
