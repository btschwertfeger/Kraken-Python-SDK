#!/usr/bin/env python
# -*- coding: utf-8 -*-
# Copyright (C) 2023 Benjamin Thomas Schwertfeger
# GitHub: https://github.com/btschwertfeger

"""Module that implements the base classes for all Spot and Futures clients"""

from __future__ import annotations

import base64
import hashlib
import hmac
import json
import time
import urllib.parse
from functools import wraps
from typing import Any, Callable, Optional, Type, TypeVar
from urllib.parse import urljoin
from uuid import uuid1

import requests

from kraken.exceptions import KrakenException

Self = TypeVar("Self")


def defined(value: Any) -> bool:
    """Returns ``True`` if ``value`` is not ``None``"""
    return value is not None


def ensure_string(parameter_name: str) -> Callable:
    """
    This function is intended to be used as decorator
    to ensure that a specific parameter is of type string.

    .. code-block:: python
        :linenos:
        :caption: Example

        @ensure_string("assets")
        @lru_cache()
        def get_assets(
            self: "Market",
            assets: Optional[str | list[str]] = None,
            aclass: Optional[str] = None,
        ) -> dict:
            # If the function was called using
            # get_assets(assets=["BTC","USD","ETH"])
            # there will be no error because of the non-hashable
            # parameters, because the decorator transforms the
            # list into: "BTC,USD,ETH"

    :param parameter_name: The parameter name to transform into string
    :type parameter_name: str
    :return: The called function
    :rtype: Callable
    """

    def decorator(func: Callable) -> Callable:
        @wraps(func)  # required for sphinx to discover the func
        def wrapper(*args: Any, **kwargs: Any) -> Any:
            if parameter_name in kwargs:
                value: Any = kwargs[parameter_name]
                if parameter_name == "extra_params":
                    if not isinstance(value, dict):
                        raise TypeError("'extra_params must be type dict.")
                    kwargs[parameter_name] = json.dumps(value)
                elif isinstance(value, str) or value is None:
                    pass
                elif isinstance(value, list):
                    kwargs[parameter_name] = ",".join(value)
                else:
                    raise TypeError(
                        f"{parameter_name} can't be {type(kwargs[parameter_name])}!",
                    )

            return func(*args, **kwargs)

        return wrapper

    return decorator


class KrakenErrorHandler:
    """
    Class that checks if the response of a request contains error messages and
    returns either message if there is no error or raises a custom
    KrakenException based on the error message.
    """

    def __init__(self: KrakenErrorHandler) -> None:
        self.__kexceptions: KrakenException = KrakenException()

    def __get_exception(self: KrakenErrorHandler, msg: str) -> Optional[Any]:
        """
        Must be called when an error was found in the message, so the corresponding
        KrakenException will be returned.
        """
        return self.__kexceptions.get_exception(msg)

    def check(self: KrakenErrorHandler, data: dict) -> dict | Any:
        """
        Check if the error message is a known KrakenError response and than
        raise a custom exception or return the data containing the "error".
        This is only for the Spot REST endpoints, since the Futures API
        serves kinds of errors.

        :param data: The response as dict to check for an error
        :type data: dict
        :raise kraken.exceptions.KrakenException.*: raises a KrakenError if the
            response contains an error
        :return: The response as dict
        :rtype: dict
        :raises KrakenError: If is the error keyword in the response
        """
        if len(data.get("error", [])) == 0 and "result" in data:
            return data["result"]

        exception = self.__get_exception(data["error"])
        if exception:
            raise exception(data)
        return data

    def check_send_status(self: KrakenErrorHandler, data: dict) -> dict:
        """
        Checks the responses of Futures REST endpoints

        :param data: The response as dict to check for an error
        :type data: dict
        :raise kraken.exceptions.KrakenException.*: raises a KrakenError if the
            response contains an error
        :return: The response as dict
        :rtype: dict
        """
        if "sendStatus" in data and "status" in data["sendStatus"]:
            exception: Type[KrakenException] = self.__get_exception(
                data["sendStatus"]["status"],
            )
            if exception:
                raise exception(data)
            return data
        return data

    def check_batch_status(self: KrakenErrorHandler, data: dict) -> dict:
        """
        Used to check the Futures batch order responses for errors

        :param data: The response as dict to check for an error
        :type data: dict
        :raise kraken.exceptions.KrakenException.*: raises a KrakenError if the
            response contains an error
        :return: The response as list[dict]
        :rtype: dict
        """
        if "batchStatus" in data:
            batch_status: list[dict[str, Any]] = data["batchStatus"]
            for status in batch_status:
                if "status" in status:
                    exception: Type[KrakenException] = self.__get_exception(
                        status["status"],
                    )
                    if exception:
                        raise exception(data)
        return data


class KrakenBaseSpotAPI:
    """
    This class the the base for all Spot clients, handles un-/signed
    requests and returns exception handled results.

    :param key: Spot API public key (default: ``""``)
    :type key: str, optional
    :param secret: Spot API secret key (default: ``""``)
    :type secret: str, optional
    :param url: URL to access the Kraken API (default: https://api.kraken.com)
    :type url: str, optional
    :param sandbox: Use the sandbox (not supported for Spot trading so far,
        default: ``False``)
    :type sandbox: bool, optional
    """

    URL: str = "https://api.kraken.com"
    API_V: str = "/0"

    def __init__(
        self: KrakenBaseSpotAPI,
        key: str = "",
        secret: str = "",
        url: str = "",
        *,
        sandbox: bool = False,
        use_custom_exceptions: bool = True,
    ):
        if sandbox:
            raise ValueError("Sandbox not available for Kraken Spot trading.")
        if url != "":
            self.url = url
        else:
            self.url = urljoin(self.URL, self.API_V)

        self.__key: str = key
        self.__secret: str = secret
        self.__use_custom_exceptions: bool = use_custom_exceptions

        self.__err_handler: KrakenErrorHandler = KrakenErrorHandler()
        self.__session: requests.Session = requests.Session()
        self.__session.headers.update({"User-Agent": "python-kraken-sdk"})

    def _request(  # noqa: PLR0913
        self: KrakenBaseSpotAPI,
        method: str,
        uri: str,
        params: Optional[dict] = None,
        timeout: int = 10,
        *,
        auth: bool = True,
<<<<<<< HEAD
        params: Optional[dict] = None,
        extra_params: Optional[Union[str, dict]] = None,
=======
>>>>>>> 31f938a8
        do_json: bool = False,
        return_raw: bool = False,
    ) -> dict[str, Any] | list[str] | list[dict[str, Any]] | requests.Response:
        """
        Handles the requested requests, by sending the request, handling the
        response, and returning the message or in case of an error the
        respective Exception.

        :param method:  The request method, e.g., ``GET``, ``POST``, and ``PUT``
        :type method: str
        :param uri: The endpoint to send the message
        :type uri: str
        :param params: The query or post parameter of the request (default:
            ``None``)
        :type params: dict, optional
        :param timeout: Timeout for the request (default: ``10``)
        :type timeout: int
        :param auth: If the requests needs authentication (default: ``True``)
        :type auth: bool
<<<<<<< HEAD
        :param params: The query or post parameter of the request (default:
            ``None``)
        :type params: dict, optional
        :param extra_params: Additional query or post parameter of the request
            (default: ``None``)
        :type extra_params: str | dict, optional
=======
>>>>>>> 31f938a8
        :param do_json: If the ``params`` must be "jsonified" - in case of
            nested dict style
        :type do_json: bool
        :param return_raw: If the response should be returned without parsing.
            This is used for example when requesting an export of the trade
            history as .zip archive.
        :type return_raw: bool, optional
        :raise kraken.exceptions.KrakenException.*: If the response contains
            errors
        :return: The response
        :rtype: dict[str, Any] | list[str] | list[dict[str, Any]] |
            requests.Response
        """
        if not defined(params):
            params = {}
        if defined(extra_params):
            params |= (
                json.loads(extra_params)
                if isinstance(extra_params, str)
                else extra_params
            )

        method = method.upper()
        data_json: str = ""
        if method in ("GET", "DELETE") and params:
            data_json = "&".join([f"{key}={params[key]}" for key in sorted(params)])
            uri += f"?{data_json}".replace(" ", "%20")

        headers: dict = {}
        if auth:
            if (
                not self.__key
                or self.__key == ""
                or not self.__secret
                or self.__secret == ""
            ):
                raise ValueError("Missing credentials.")

            params["nonce"] = str(int(time.time() * 100_000_000))
            content_type: str
            sign_data: str

            if do_json:
                content_type = "application/json; charset=utf-8"
                sign_data = json.dumps(params)
            else:
                content_type = "application/x-www-form-urlencoded; charset=utf-8"
                sign_data = urllib.parse.urlencode(params)

            headers.update(
                {
                    "Content-Type": content_type,
                    "API-Key": self.__key,
                    "API-Sign": self._get_kraken_signature(
                        url_path=f"{self.API_V}{uri}",
                        data=sign_data,
                        nonce=params["nonce"],
                    ),
                },
            )

        url: str = f"{self.url}{uri}"
        if method in ("GET", "DELETE"):
            return self.__check_response_data(
                response=self.__session.request(
                    method=method,
                    url=url,
                    headers=headers,
                    timeout=timeout,
                ),
                return_raw=return_raw,
            )

        if do_json:
            return self.__check_response_data(
                response=self.__session.request(
                    method=method,
                    url=url,
                    headers=headers,
                    json=params,
                    timeout=timeout,
                ),
                return_raw=return_raw,
            )

        return self.__check_response_data(
            response=self.__session.request(
                method=method,
                url=url,
                headers=headers,
                data=params,
                timeout=timeout,
            ),
            return_raw=return_raw,
        )

    def _get_kraken_signature(
        self: KrakenBaseSpotAPI,
        url_path: str,
        data: str,
        nonce: int,
    ) -> str:
        """
        Creates the signature of the data. This is required for authenticated
        requests to verify the user.

        :param url_path: The endpoint including the api version
        :type url_path: str
        :param data: Data of the request to sign, including the nonce.
        :type data: str
        :param nonce: The nonce to sign with
        :type nonce: int
        :return: The signed string
        :rtype: str
        """
        return base64.b64encode(
            hmac.new(
                base64.b64decode(self.__secret),
                url_path.encode()
                + hashlib.sha256((str(nonce) + data).encode()).digest(),
                hashlib.sha512,
            ).digest(),
        ).decode()

    def __check_response_data(
        self: KrakenBaseSpotAPI,
        response: requests.Response,
        *,
        return_raw: bool = False,
    ) -> dict | list | requests.Response:
        """
        Checks the response, handles the error (if exists) and returns the response data.

        :param response: The response of a request, requested by the requests module
        :type response: requests.Response
        :param return_raw: Defines if the return should be the raw response if there is no error
        :type data: bool, optional
        :return: The response in raw or parsed to dict
        :rtype: dict | list | requests.Response
        """
        if not self.__use_custom_exceptions:
            return response

        if response.status_code in ("200", 200):
            if return_raw:
                return response
            try:
                data: dict | list = response.json()
            except ValueError as exc:
                raise ValueError(response.content) from exc

            if "error" in data:
                # can only be dict if error is present:
                return self.__err_handler.check(data)  # type: ignore[arg-type]
            return data

        raise Exception(f"{response.status_code} - {response.text}")

    @property
    def return_unique_id(self: KrakenBaseSpotAPI) -> str:
        """Returns a unique uuid string

        :return: uuid
        :rtype: str
        """
        return "".join(str(uuid1()).split("-"))

    def __enter__(self: Self) -> Self:
        return self

    def __exit__(
        self: KrakenBaseSpotAPI,
        *exc: object,
        **kwargs: dict[str, Any],
    ) -> None:
        pass


class KrakenBaseFuturesAPI:
    """
    The base class for all Futures clients handles un-/signed requests
    and returns exception handled results.

    If the sandbox environment is chosen, the keys must be generated from here:
        https://demo-futures.kraken.com/settings/api

    :param key: Futures API public key (default: ``""``)
    :type key: str, optional
    :param secret: Futures API secret key (default: ``""``)
    :type secret: str, optional
    :param url: The URL to access the Futures Kraken API (default: https://futures.kraken.com)
    :type url: str, optional
    :param sandbox: If set to ``True`` the URL will be https://demo-futures.kraken.com (default: ``False``)
    :type sandbox: bool, optional
    """

    URL: str = "https://futures.kraken.com"
    SANDBOX_URL: str = "https://demo-futures.kraken.com"

    def __init__(
        self: KrakenBaseFuturesAPI,
        key: str = "",
        secret: str = "",
        url: str = "",
        *,
        sandbox: bool = False,
        use_custom_exceptions: bool = True,
    ):
        self.sandbox: bool = sandbox
        self.url: str
        if url:
            self.url = url
        elif self.sandbox:
            self.url = self.SANDBOX_URL
        else:
            self.url = self.URL

        self.__key: str = key
        self.__secret: str = secret
        self.__use_custom_exceptions: bool = use_custom_exceptions

        self.__err_handler: KrakenErrorHandler = KrakenErrorHandler()
        self.__session: requests.Session = requests.Session()
        self.__session.headers.update({"User-Agent": "python-kraken-sdk"})

    def _request(  # noqa: PLR0913
        self: KrakenBaseFuturesAPI,
        method: str,
        uri: str,
        query_params: Optional[dict] = None,
        post_params: Optional[dict] = None,
        timeout: int = 10,
        *,
        auth: bool = True,
<<<<<<< HEAD
        post_params: Optional[dict] = None,
        extra_params: Optional[dict] = None,
        query_params: Optional[dict] = None,
=======
>>>>>>> 31f938a8
        return_raw: bool = False,
    ) -> dict[str, Any] | list[dict[str, Any]] | list[str] | requests.Response:
        """
        Handles the requested requests, by sending the request, handling the
        response, and returning the message or in case of an error the
        respective Exception.

        :param method:  The request method, e.g., ``GET``, ``POST``, and ``PUT``
        :type method: str
        :param uri: The endpoint to send the message
        :type uri: str
        :param query_params: The query parameter of the request (default:
            ``None``)
        :type query_params: dict, optional
        :param post_params: The query parameter of the request (default:
            ``None``)
        :type post_params: dict, optional
        :param timeout: Timeout for the request (default: ``10``)
        :type timeout: int
        :param auth: If the request needs authentication (default: ``True``)
        :type auth: bool
<<<<<<< HEAD
        :param post_params: The query parameter of the request (default:
            ``None``)
        :type post_params: dict, optional
        :param extra_params: Additional query parameter of the request (default:
            ``None``)
        :type extra_params: str | dict, optional
        :param query_params: The query parameter of the request (default:
            ``None``)
        :type query_params: dict, optional
=======
>>>>>>> 31f938a8
        :param do_json: If the ``post_params`` must be "jsonified" - in case of
            nested dict style
        :type do_json: bool, optional
        :param return_raw: If the response should be returned without parsing.
            This is used for example when requesting an export of the trade
            history as .zip archive.
        :type return_raw: bool, optional
        :raise kraken.exceptions.KrakenException.*: If the response contains
            errors
        :return: The response
        :rtype: dict[str, Any] | list[dict[str, Any]] | list[str] | requests.Response
        """
        method = method.upper()

        post_string: str = ""
<<<<<<< HEAD
        strl: List[str]
        if defined(post_params):
            if defined(extra_params):
                post_params |= (
                    json.loads(extra_params)
                    if isinstance(extra_params, str)
                    else extra_params
                )
=======
        strl: list[str]
        if post_params is not None:
>>>>>>> 31f938a8
            strl = [f"{key}={post_params[key]}" for key in sorted(post_params)]
            post_string = "&".join(strl)
        else:
            post_params = {}
            if isinstance(extra_params, dict):
                post_params |= extra_params  # type: ignore[operator]

        query_string: str = ""
        if query_params is not None:
            strl = [f"{key}={query_params[key]}" for key in sorted(query_params)]
            query_string = "&".join(strl).replace(" ", "%20")
        else:
            query_params = {}

        headers: dict = {}
        if auth:
            if (
                not self.__key
                or self.__key == ""
                or not self.__secret
                or self.__secret == ""
            ):
                raise ValueError("Missing credentials")
            nonce: str = str(int(time.time() * 100_000_000))
            headers.update(
                {
                    "Content-Type": "application/x-www-form-urlencoded; charset=utf-8",
                    "Nonce": nonce,
                    "APIKey": self.__key,
                    "Authent": self._get_kraken_futures_signature(
                        uri,
                        query_string + post_string,
                        nonce,
                    ),
                },
            )

        if method in ("GET", "DELETE"):
            return self.__check_response_data(
                response=self.__session.request(
                    method=method,
                    url=f"{self.url}{uri}"
                    if query_string == ""
                    else f"{self.url}{uri}?{query_string}",
                    headers=headers,
                    timeout=timeout,
                ),
                return_raw=return_raw,
            )

        if method == "PUT":
            return self.__check_response_data(
                response=self.__session.request(
                    method=method,
                    url=f"{self.url}{uri}",
                    params=str.encode(post_string),
                    headers=headers,
                    timeout=timeout,
                ),
                return_raw=return_raw,
            )

        return self.__check_response_data(
            response=self.__session.request(
                method=method,
                url=f"{self.url}{uri}?{post_string}",
                data=str.encode(post_string),
                headers=headers,
                timeout=timeout,
            ),
            return_raw=return_raw,
        )

    def _get_kraken_futures_signature(
        self: KrakenBaseFuturesAPI,
        endpoint: str,
        data: str,
        nonce: str,
    ) -> str:
        """
        Creates the signature of the data. This is required for authenticated
        requests to verify the user.

        :param endpoint: The endpoint including the api version
        :type endpoint: str
        :param data: Data of the request to sign, including the nonce.
        :type data: dict
        :param nonce: The nonce to use for this signature
        :type nonce: str
        :return: The signed string
        :rtype: str
        """
        if endpoint.startswith("/derivatives"):
            endpoint = endpoint[len("/derivatives") :]

        sha256_hash = hashlib.sha256()
        sha256_hash.update((data + nonce + endpoint).encode("utf8"))
        return base64.b64encode(
            hmac.new(
                base64.b64decode(self.__secret),
                sha256_hash.digest(),
                hashlib.sha512,
            ).digest(),
        ).decode()

    def __check_response_data(
        self: KrakenBaseFuturesAPI,
        response: requests.Response,
        *,
        return_raw: bool = False,
    ) -> dict | requests.Response:
        """
        Checks the response, handles the error (if exists) and returns the
        response data.

        :param response: The response of a request, requested by the requests
            module
        :type response: requests.Response
        :param return_raw: Defines if the return should be the raw response if
            there is no error
        :type return_raw: dict, optional
        :raise kraken.exceptions.KrakenException.*: If the response contains the
            error key
        :return: The signed string
        :rtype: dict | requests.Response
        """
        if not self.__use_custom_exceptions:
            return response

        if response.status_code in ("200", 200):
            if return_raw:
                return response
            try:
                data: dict = response.json()
            except ValueError as exc:
                raise ValueError(response.content) from exc

            if "error" in data:
                return self.__err_handler.check(data)
            if "sendStatus" in data:
                return self.__err_handler.check_send_status(data)
            if "batchStatus" in data:
                return self.__err_handler.check_batch_status(data)
            return data

        raise Exception(f"{response.status_code} - {response.text}")

    def __enter__(self: Self) -> Self:
        return self

    def __exit__(self, *exc: object, **kwargs: dict[str, Any]) -> None:
        pass


__all__ = ["defined", "ensure_string", "KrakenBaseSpotAPI", "KrakenBaseFuturesAPI"]<|MERGE_RESOLUTION|>--- conflicted
+++ resolved
@@ -214,14 +214,10 @@
         method: str,
         uri: str,
         params: Optional[dict] = None,
+        extra_params: Optional[str | dict] = None,
         timeout: int = 10,
         *,
         auth: bool = True,
-<<<<<<< HEAD
-        params: Optional[dict] = None,
-        extra_params: Optional[Union[str, dict]] = None,
-=======
->>>>>>> 31f938a8
         do_json: bool = False,
         return_raw: bool = False,
     ) -> dict[str, Any] | list[str] | list[dict[str, Any]] | requests.Response:
@@ -234,22 +230,16 @@
         :type method: str
         :param uri: The endpoint to send the message
         :type uri: str
-        :param params: The query or post parameter of the request (default:
-            ``None``)
-        :type params: dict, optional
-        :param timeout: Timeout for the request (default: ``10``)
-        :type timeout: int
         :param auth: If the requests needs authentication (default: ``True``)
         :type auth: bool
-<<<<<<< HEAD
         :param params: The query or post parameter of the request (default:
             ``None``)
         :type params: dict, optional
         :param extra_params: Additional query or post parameter of the request
             (default: ``None``)
         :type extra_params: str | dict, optional
-=======
->>>>>>> 31f938a8
+        :param timeout: Timeout for the request (default: ``10``)
+        :type timeout: int
         :param do_json: If the ``params`` must be "jsonified" - in case of
             nested dict style
         :type do_json: bool
@@ -479,17 +469,12 @@
         self: KrakenBaseFuturesAPI,
         method: str,
         uri: str,
+        post_params: Optional[dict] = None,
+        extra_params: Optional[dict] = None,
         query_params: Optional[dict] = None,
-        post_params: Optional[dict] = None,
         timeout: int = 10,
         *,
         auth: bool = True,
-<<<<<<< HEAD
-        post_params: Optional[dict] = None,
-        extra_params: Optional[dict] = None,
-        query_params: Optional[dict] = None,
-=======
->>>>>>> 31f938a8
         return_raw: bool = False,
     ) -> dict[str, Any] | list[dict[str, Any]] | list[str] | requests.Response:
         """
@@ -501,17 +486,6 @@
         :type method: str
         :param uri: The endpoint to send the message
         :type uri: str
-        :param query_params: The query parameter of the request (default:
-            ``None``)
-        :type query_params: dict, optional
-        :param post_params: The query parameter of the request (default:
-            ``None``)
-        :type post_params: dict, optional
-        :param timeout: Timeout for the request (default: ``10``)
-        :type timeout: int
-        :param auth: If the request needs authentication (default: ``True``)
-        :type auth: bool
-<<<<<<< HEAD
         :param post_params: The query parameter of the request (default:
             ``None``)
         :type post_params: dict, optional
@@ -521,10 +495,12 @@
         :param query_params: The query parameter of the request (default:
             ``None``)
         :type query_params: dict, optional
-=======
->>>>>>> 31f938a8
         :param do_json: If the ``post_params`` must be "jsonified" - in case of
             nested dict style
+        :param timeout: Timeout for the request (default: ``10``)
+        :type timeout: int
+        :param auth: If the request needs authentication (default: ``True``)
+        :type auth: bool
         :type do_json: bool, optional
         :param return_raw: If the response should be returned without parsing.
             This is used for example when requesting an export of the trade
@@ -538,8 +514,7 @@
         method = method.upper()
 
         post_string: str = ""
-<<<<<<< HEAD
-        strl: List[str]
+        listed_params: list[str]
         if defined(post_params):
             if defined(extra_params):
                 post_params |= (
@@ -547,21 +522,19 @@
                     if isinstance(extra_params, str)
                     else extra_params
                 )
-=======
-        strl: list[str]
-        if post_params is not None:
->>>>>>> 31f938a8
-            strl = [f"{key}={post_params[key]}" for key in sorted(post_params)]
-            post_string = "&".join(strl)
+            listed_params = [f"{key}={post_params[key]}" for key in sorted(post_params)]
+            post_string = "&".join(listed_params)
         else:
             post_params = {}
             if isinstance(extra_params, dict):
-                post_params |= extra_params  # type: ignore[operator]
+                post_params |= extra_params
 
         query_string: str = ""
         if query_params is not None:
-            strl = [f"{key}={query_params[key]}" for key in sorted(query_params)]
-            query_string = "&".join(strl).replace(" ", "%20")
+            listed_params = [
+                f"{key}={query_params[key]}" for key in sorted(query_params)
+            ]
+            query_string = "&".join(listed_params).replace(" ", "%20")
         else:
             query_params = {}
 
