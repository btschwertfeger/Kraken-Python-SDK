#!/usr/bin/env python
# -*- coding: utf-8 -*-
# Copyright (C) 2023 Benjamin Thomas Schwertfeger
# GitHub: https://github.com/btschwertfeger
#

"""Module that implements the Kraken Futures trade client"""

from __future__ import annotations

from typing import Optional, TypeVar

from kraken.base_api import KrakenBaseFuturesAPI, defined

Self = TypeVar("Self")


class Trade(KrakenBaseFuturesAPI):
    """
    Class that implements the Kraken Futures trade client

    If the sandbox environment is chosen, the keys must be generated from here:
    https://demo-futures.kraken.com/settings/api

    :param key: Futures API public key (default: ``""``)
    :type key: str, optional
    :param secret: Futures API secret key (default: ``""``)
    :type secret: str, optional
    :param url: Alternative URL to access the Futures Kraken API (default: https://futures.kraken.com)
    :type url: str, optional
    :param sandbox: If set to ``True`` the URL will be https://demo-futures.kraken.com (default: ``False``)
    :type sandbox: bool, optional

    .. code-block:: python
        :linenos:
        :caption: Futures Trade: Create the trade client

        >>> from kraken.futures import Trade
        >>> trade = Trade() # unauthenticated
        >>> trade = Trade(key="api-key", secret="secret-key") # authenticated

    .. code-block:: python
        :linenos:
        :caption: Futures Trade: Create the trade client as context manager

        >>> from kraken.futures import Trade
        >>> with Trade(key="api-key", secret="secret-key") as trade:
        ...     print(trade.get_fills())
    """

    def __init__(
        self: Trade,
        key: str = "",
        secret: str = "",
        url: str = "",
        *,
        sandbox: bool = False,
    ) -> None:
        super().__init__(key=key, secret=secret, url=url, sandbox=sandbox)

    def __enter__(self: Self) -> Self:
        super().__enter__()
        return self

    def get_fills(
        self: Trade,
        lastFillTime: Optional[str] = None,
        *,
        extra_params: Optional[dict] = None,
    ) -> dict:
        """
        Return the current fills of the user.

        Requires at least the ``General API - Read Only`` permission in the API key settings.

        - https://docs.futures.kraken.com/#http-api-trading-v3-api-historical-data-get-your-fills

        :param lastFillTime: Filter by last filled timestamp
        :type lastFillTime: str, optional
        :return: Fills
        :rtype: dict

        .. code-block:: python
            :linenos:
            :caption: Futures Trade: Get the recent fills

            >>> from kraken.futures import Trade
            >>> trade = Trade(key="api-key", secret="secret-key")
            >>> trade.get_fills()
            {
                'result': 'success',
                'fills': [{
                    'fill_id': '15dae264-01e9-4d4c-8962-2f49b98c46f6',
                    'symbol': 'pi_ethusd',
                    'side': 'buy',
                    'order_id': '267372ec-272f-4ca7-9b8c-99a0dc8f781c',
                    'size': 5,
                    'price': 1859.075,
                    'fillTime': '2023-04-07T15:07:46.540Z',
                    'fillType': 'taker'
                }, ...],
                'serverTime': '2023-04-07T15:23:48.705Z'
            }
        """
        query_params: dict = {}
        if defined(lastFillTime):
            query_params["lastFillTime"] = lastFillTime
        return self._request(  # type: ignore[return-value]
            method="GET",
            uri="/derivatives/api/v3/fills",
            query_params=query_params,
            auth=True,
            extra_params=extra_params,
        )

<<<<<<< HEAD
    def create_batch_order(
        self: Trade,
        batchorder_list: List[dict],
        *,
        extra_params: Optional[dict] = None,
    ) -> dict:
=======
    def create_batch_order(self: Trade, batchorder_list: list[dict]) -> dict:
>>>>>>> 31f938a8
        """
        Create multiple orders at once using the batch order endpoint.

        Requires the ``General API - Full Access`` permission in the API key settings.

        - https://docs.futures.kraken.com/#http-api-trading-v3-api-order-management-batch-order-management

        :param batchorder_list: List of order instructions (see example below - or the linked official Kraken documentation)
        :type batchorder_list: list[dict]
        :return: Information about the submitted request
        :rtype: dict

        .. code-block:: python
            :linenos:
            :caption: Futures Trade: Create a batch order

            >>> from kraken.futures import Trade
            >>> trade = Trade(key="api-key", secret="secret-key")
            >>> trade.create_batch_order(
            ...     batchorder_list=[
            ...         {
            ...             "order": "send",
            ...             "order_tag": "1",
            ...             "orderType": "lmt",
            ...             "symbol": "PI_XBTUSD",
            ...             "side": "buy",
            ...             "size": 5,
            ...             "limitPrice": 1.00,
            ...             "cliOrdId": "my_another_client_id",
            ...         },
            ...         {
            ...             "order": "send",
            ...             "order_tag": "2",
            ...             "orderType": "stp",
            ...             "symbol": "PI_XBTUSD",
            ...             "side": "buy",
            ...             "size": 1,
            ...             "limitPrice": 2.00,
            ...             "stopPrice": 3.00,
            ...         },
            ...         {
            ...             "order": "cancel",
            ...             "order_id": "e35d61dd-8a30-4d5f-a574-b5593ef0c050",
            ...         },
            ...         {
            ...             "order": "cancel",
            ...             "cliOrdId": "my_client_id",
            ...         },
            ...     ],
            ... )
            {
                'result': 'success',
                'serverTime': '2023-04-04T17:03:36.100Z',
                'batchStatus': [
                    {
                        'status': 'insufficientAvailableFunds',
                        'order_tag': '1',
                        'orderEvents': []
                    }, {
                        'status': 'placed',
                        'order_tag': '2',
                        'order_id':
                        'fc589be9-5095-48f0-b6f1-a2dfad6d9677',
                        'dateTimeReceived': '2023-04-04T17:03:36.053Z',
                        'orderEvents': [
                            {
                                'orderTrigger': {
                                    'uid': 'fc589be9-5095-48f0-b6f1-a2dfad6d9677',
                                    'clientId': None,
                                    'type': 'lmt',
                                    'symbol': 'pi_xbtusd',
                                    'side': 'buy',
                                    'quantity': 1,
                                    'limitPrice': 2.0,
                                    'triggerPrice': 3.0,
                                    'triggerSide': 'trigger_above',
                                    'triggerSignal':
                                    'last_price',
                                    'reduceOnly': False,
                                    'timestamp': '2023-04-04T17:03:36.053Z',
                                    'lastUpdateTimestamp': '2023-04-04T17:03:36.053Z',
                                    'startTime': None
                                },
                                'type': 'PLACE'
                            }
                        ]
                    }, {
                        'status': 'notFound',
                        'order_id': 'e35d61dd-8a30-4d5f-a574-b5593ef0c050',
                        'orderEvents': []
                    }, {
                        'status': 'notFound',
                        'cliOrdId': 'my_client_id',
                        'orderEvents': []
                    }
                ]
            }
        """
        batchorder: dict = {"batchOrder": batchorder_list}
        return self._request(  # type: ignore[return-value]
            method="POST",
            uri="/derivatives/api/v3/batchorder",
            post_params={"json": f"{batchorder}"},
            auth=True,
            extra_params=extra_params,
        )

    def cancel_all_orders(
        self: Trade,
        symbol: Optional[str] = None,
        *,
        extra_params: Optional[dict] = None,
    ) -> dict:
        """
        Cancels all open orders, can be filtered by symbol.

        Requires the ``General API - Full Access`` permission in the API key settings.

        - https://docs.futures.kraken.com/#http-api-trading-v3-api-order-management-cancel-all-orders

        :param symbol: Filter by symbol
        :type symbol: str, optional
        :return: Information about the success or failure
        :rtype: dict

        .. code-block:: python
            :linenos:
            :caption: Futures Trade: Cancel all open orders

            >>> from kraken.futures import Trade
            >>> trade = Trade(key="api-key", secret="secret-key")
            >>> trade.cancel_all_orders()
            {
                'result': 'success',
                'cancelStatus': {
                    'receivedTime': '2023-04-04T17:09:09.986Z',
                    'cancelOnly': 'all',
                    'status': 'cancelled',
                    'cancelledOrders': [
                        {
                            'order_id': 'fc589be9-5095-48f0-b6f1-a2dfad6d9677'
                        }, {
                            'order_id': '0365942e-4850-4e41-90c3-a10f96f7baaf'
                        }
                    ],
                    'orderEvents': []
                },
                'serverTime': '2023-04-04T17:09:09.987Z'
            }
        """
        params: dict = {}
        if defined(symbol):
            params["symbol"] = symbol
        return self._request(  # type: ignore[return-value]
            method="POST",
            uri="/derivatives/api/v3/cancelallorders",
            post_params=params,
            auth=True,
            extra_params=extra_params,
        )

    def dead_mans_switch(
        self: Trade,
        timeout: Optional[int] = 0,
        *,
        extra_params: Optional[dict] = None,
    ) -> dict:
        """
        The Death Man's Switch can be used to cancel all orders after a specific timeout.
        If the timeout is set to 60, all orders will be cancelled after 60 seconds. The timeout
        can be pushed back by accessing this endpoint over and over again. Set the timeout to zero
        to reset.

        Requires the ``General API - Full Access`` permission in the API key settings.

        - https://docs.futures.kraken.com/#http-api-trading-v3-api-order-management-dead-man-39-s-switch

        :param timeout: The timeout in seconds
        :type timeout: int, optional
        :return: Success or failure
        :rtype: dict

        .. code-block:: python
            :linenos:
            :caption: Futures Trade: Setup the Death man's Switch

            >>> from kraken.futures import Trade
            >>> trade = Trade(key="api-key", secret="secret-key")
            >>> trade.dead_mans_switch(timeout=60)
            {
                'result': 'success',
                'serverTime': '2023-04-04T17:14:34.113Z',
                'status': {
                    'currentTime': '2023-04-04T17:14:34.076Z',
                    'triggerTime': '0'
                }
            }
        """
        return self._request(  # type: ignore[return-value]
            method="POST",
            uri="/derivatives/api/v3/cancelallordersafter",
            post_params={"timeout": timeout},
            extra_params=extra_params,
        )

    def cancel_order(
        self: Trade,
        order_id: Optional[str] = None,
        cliOrdId: Optional[str] = None,
        *,
        extra_params: Optional[dict] = None,
    ) -> dict:
        """
        This endpoint can be used to cancel a specific order by ``order_id`` or ``cliOrdId``.

        Requires the ``General API - Full Access`` permission in the API key settings.

        - https://docs.futures.kraken.com/#http-api-trading-v3-api-order-management-cancel-order

        :param order_id: The order_id to cancel
        :type order_id: str, optional
        :param cliOrdId: The client defined order id
        :type cliOrdId: str, optional
        :raises ValueError: If both ``order_id`` and ``cliOrdId`` are not set
        :return: Success or failure
        :rtype: dict

        .. code-block:: python
            :linenos:
            :caption: Futures Trade: Cancel an order

            >>> from kraken.futures import Trade
            >>> trade = Trade(key="api-key", secret="secret-key")
            >>> trade.cancel_order(order_id="fc589be9-5095-48f0-b6f1-a2dfad6d9677")
            {
                'result': 'success',
                'cancelStatus': {
                    'status': 'notFound',
                    'receivedTime': '2023-04-04T17:18:11.628Z'
                },
                'serverTime': '2023-04-04T17:18:11.628Z'
            }
        """

        params: dict = {}
        if defined(order_id):
            params["order_id"] = order_id
        elif defined(cliOrdId):
            params["cliOrdId"] = cliOrdId
        else:
            raise ValueError("Either order_id or cliOrdId must be set!")

        return self._request(  # type: ignore[return-value]
            method="POST",
            uri="/derivatives/api/v3/cancelorder",
            post_params=params,
            auth=True,
            extra_params=extra_params,
        )

    def edit_order(
        self: Trade,
        orderId: Optional[str] = None,
        cliOrdId: Optional[str] = None,
<<<<<<< HEAD
        limitPrice: Optional[Union[str, int, float]] = None,
        size: Optional[Union[str, int, float]] = None,
        stopPrice: Optional[Union[str, int, float]] = None,
        *,
        extra_params: Optional[dict] = None,
=======
        limitPrice: Optional[str | float] = None,
        size: Optional[str | float] = None,
        stopPrice: Optional[str | float] = None,
>>>>>>> 31f938a8
    ) -> dict:
        """
        Edit an open order.

        Requires the ``General API - Full Access`` permission in the API key settings.

        - https://docs.futures.kraken.com/#http-api-trading-v3-api-order-management-send-order

        :param orderId: The order id to cancel
        :type orderId: str, optional
        :param cliOrdId: The client defined order id
        :type cliOrdId: str, optional
        :param limitPrice: The new limit price
        :type limitPrice: str | float None
        :param size: The new size of the position
        :type size: str | float, optional
        :param stopPrice: The stop price
        :type stopPrice: str | float, optional
        :raises ValueError: If both ``orderId`` and ``cliOrdId`` are not set
        :return: Success or failure
        :rtype: dict

        .. code-block:: python
            :linenos:
            :caption: Futures Trade: Edit an open order

            >>> from kraken.futures import Trade
            >>> trade = Trade(key="api-key", secret="secret-key")
            >>> trade.edit_order(orderId="fc589be9-5095-48f0-b6f1-a2dfad6d9677", size=100)
            {
                'result': 'success',
                'serverTime': '2023-04-04T17:24:53.233Z',
                'editStatus': {
                    'status': 'orderForEditNotFound',
                    'orderId': 'fc589be9-5095-48f0-b6f1-a2dfad6d9677',
                    'receivedTime':
                    '2023-04-04T17:24:53.233Z',
                    'orderEvents': []
                }
            }
        """
        params: dict = {}
        if defined(orderId):
            params["orderId"] = orderId
        elif defined(cliOrdId):
            params["cliOrdId"] = cliOrdId
        else:
            raise ValueError("Either orderId or cliOrdId must be set!")

        if defined(limitPrice):
            params["limitPrice"] = limitPrice
        if defined(size):
            params["size"] = size
        if defined(stopPrice):
            params["stopPrice"] = stopPrice

        return self._request(  # type: ignore[return-value]
            method="POST",
            uri="/derivatives/api/v3/editorder",
            post_params=params,
            auth=True,
            extra_params=extra_params,
        )

    def get_orders_status(
        self: Trade,
<<<<<<< HEAD
        orderIds: Optional[Union[str, List[str]]] = None,
        cliOrdIds: Optional[Union[str, List[str]]] = None,
        *,
        extra_params: Optional[dict] = None,
=======
        orderIds: Optional[str | list[str]] = None,
        cliOrdIds: Optional[str | list[str]] = None,
>>>>>>> 31f938a8
    ) -> dict:
        """
        Get the status of multiple orders.

        Requires at least the ``General API - Read Only`` permission in the API key settings.

        - https://docs.futures.kraken.com/#http-api-trading-v3-api-order-management-get-the-current-status-for-specific-orders

        :param orderIds: The order ids to cancel
        :type orderIds: str | list[str], optional
        :param cliOrdId: The client defined order ids
        :type cliOrdId: str | list[str], optional
        :return: Success or failure
        :rtype: dict

        .. code-block:: python
            :linenos:
            :caption: Futures Trade: Get the order status

            >>> from kraken.futures import Trade
            >>> trade = Trade(key="api-key", secret="secret-key")
            >>> trade.get_orders_status(
            ...     orderIds=[
            ...         "2c611222-bfe6-42d1-9f55-77bddc01a313",
            ...         "5f204f95-4354-4610-bb3b-c902ad333012"
            ... ])
            {'result': 'success', 'serverTime': '2023-04-04T17:27:29.667Z', 'orders': []}
        """
        params = {}
        if defined(orderIds):
            params["orderIds"] = orderIds
        elif defined(cliOrdIds):
            params["cliOrdIds"] = cliOrdIds

        return self._request(  # type: ignore[return-value]
            method="POST",
            uri="/derivatives/api/v3/orders/status",
            post_params=params,
            auth=True,
            extra_params=extra_params,
        )

    def create_order(  # noqa: PLR0913
        self: Trade,
        orderType: str,
        size: str | float,
        symbol: str,
        side: str,
        cliOrdId: Optional[str] = None,
        limitPrice: Optional[str | float] = None,
        reduceOnly: Optional[bool] = None,
        stopPrice: Optional[str | float] = None,
        triggerSignal: Optional[str] = None,
        trailingStopDeviationUnit: Optional[str] = None,
        trailingStopMaxDeviation: Optional[str] = None,
        *,
        extra_params: Optional[dict] = None,
    ) -> dict:
        """
        Create and place an order on the futures market.

        Requires the ``General API - Full Access`` permission in the API key settings.

        - https://docs.futures.kraken.com/#http-api-trading-v3-api-order-management-send-order

        :param orderType: The order type, one of ``lmt``, ``post``, ``ioc``, ``mkt``, ``stp``, ``take_profit``, ``trailing_stop``
            (https://support.kraken.com/hc/en-us/sections/200577136-Order-types)
        :type orderType: str
        :param size: The volume of the position
        :type size: str | float
        :param symbol: The symbol to trade
        :type symbol: str
        :param side: Long or Short, i.e.,: ``buy`` or ``sell``
        :type side: str
        :param cliOrdId: A user defined order id
        :type cliOrdId: str, optional
        :param limitPrice: Define a custom limit price
        :type limitPrice: str | float, optional
        :param reduceOnly: Reduces existing positions if set to ``True``
        :type reduceOnly: bool, optional
        :param stopPrice: Define a price when to exit the order. Required for specific order types
        :type stopPrice: str, optional
        :param triggerSignal: Define a trigger for specific orders (must be one of ``mark``, ``index``, ``last``)
        :type triggerSignal: str, optional
        :param trailingStopDeviationUnit: See referenced Kraken documentation
        :type trailingStopDeviationUnit: str, optional
        :param trailingStopMaxDeviation: See referenced Kraken documentation
        :type trailingStopMaxDeviation: str, optional
        :return: Success or failure
        :rtype: dict

        .. code-block:: python
            :linenos:
            :caption: Futures Trade: Create and submit a new market order

            >>> trade.create_order(
            ...     orderType="mkt",
            ...     size=5,
            ...     side="buy",
            ...     symbol="PI_ETHUSD",
            ... )
            {
                'result': 'success',
                'sendStatus': {
                    'order_id': '67d3a732-b0d3-49e7-9577-45b31bceb833',
                    'status': 'placed',
                    'receivedTime': '2023-04-08T11:59:23.887Z',
                    'orderEvents': [
                        {
                            'executionId': '495aae73-7cf7-4dfc-8963-3b766d8150de',
                            'price': 1869.175,
                            'amount': 5,
                            'orderPriorEdit': None,
                            'orderPriorExecution': {
                                'orderId': '67d3a732-b0d3-49e7-9577-45b31bceb833',
                                'cliOrdId': None,
                                'type': 'ioc',
                                'symbol': 'pi_ethusd',
                                'side': 'buy',
                                'quantity': 5,
                                'filled': 0,
                                'limitPrice': 1887.85,
                                'reduceOnly': False,
                                'timestamp': '2023-04-08T11:59:23.887Z',
                                'lastUpdateTimestamp': '2023-04-08T11:59:23.887Z'
                            },
                            'takerReducedQuantity': None,
                            'type': 'EXECUTION'
                        }
                    ]
                },
                'serverTime': '2023-04-08T11:59:23.888Z'
            }

        .. code-block:: python
            :linenos:
            :caption: Futures Trade: Create and submit a new limit order

            >>> from kraken.futures import Trade
            >>> trade = Trade(key="api-key", secret="secret-key")
            >>> trade.create_order(
            ...     orderType="lmt",
            ...     size=1000,
            ...     symbol="PF_ETHUSD",
            ...     side="buy",
            ...     limitPrice=1200.0,
            ... )
            {
                'result': 'success',
                'sendStatus': {
                    'order_id': '2ce038ae-c144-4de7-a0f1-82f7f4fca864',
                    'status': 'placed',
                    'receivedTime': '2023-04-07T15:18:04.699Z',
                    'orderEvents': [
                        {
                            'order': {
                                'orderId': '2ce038ae-c144-4de7-a0f1-82f7f4fca864',
                                'cliOrdId': None,
                                'type': 'lmt',
                                'symbol': 'pi_ethusd',
                                'side': 'buy',
                                'quantity': 100,
                                'filled': 0,
                                'limitPrice': 1200.0,
                                'reduceOnly': False,
                                'timestamp': '2023-04-07T15:18:04.699Z',
                                'lastUpdateTimestamp': '2023-04-07T15:18:04.699Z'
                            },
                            'reducedQuantity': None,
                            'type': 'PLACE'
                        }
                    ]
                },
                'serverTime': '2023-04-07T15:18:04.700Z'
            }

        .. code-block:: python
            :linenos:
            :caption: Futures Trade: Create and submit a new take profit order

            >>> trade.create_order(
            ...     orderType="take_profit",
            ...     size=10,
            ...     side="buy",
            ...     symbol="PI_ETHUSD",
            ...     limitPrice=2500.0,
            ...     triggerSignal="last",
            ...     stopPrice=2498.4,
            ... )
            {
                'result': 'success',
                'sendStatus': {
                    'order_id': 'e58ed100-1fb8-4e6c-a5ea-1cf85b0f0654',
                    'status': 'placed',
                    'receivedTime': '2023-04-07T15:12:08.131Z',
                    'orderEvents': [
                        {
                            'orderTrigger': {
                                'uid': 'e58ed100-1fb8-4e6c-a5ea-1cf85b0f0654',
                                'clientId': None,
                                'type': 'lmt',
                                'symbol': 'pi_ethusd',
                                'side': 'buy',
                                'quantity': 10,
                                'limitPrice': 1860.0,
                                'triggerPrice': 1880.4,
                                'triggerSide': 'trigger_below',
                                'triggerSignal': 'last_price',
                                'reduceOnly': False,
                                'timestamp': '2023-04-07T15:12:08.131Z',
                                'lastUpdateTimestamp': '2023-04-07T15:12:08.131Z',
                                'startTime': None
                            },
                            'type': 'PLACE'
                        }
                    ]
                },
                'serverTime': '2023-04-07T15:12:08.131Z'
            }
        """

        sides: tuple[str, str] = ("buy", "sell")
        if side not in sides:
            raise ValueError(f"Invalid side. One of [{sides}] is required!")

        params: dict = {
            "orderType": orderType,
            "side": side,
            "size": size,
            "symbol": symbol,
        }
        if defined(cliOrdId):
            params["cliOrdId"] = cliOrdId
        if defined(limitPrice):
            params["limitPrice"] = limitPrice
        if defined(reduceOnly):
            params["reduceOnly"] = reduceOnly
        if defined(stopPrice):
            params["stopPrice"] = stopPrice
        if defined(triggerSignal):
            trigger_signals: tuple = ("mark", "spot", "last")
            if triggerSignal not in trigger_signals:
                raise ValueError(f"Trigger signal must be in [{trigger_signals}]!")
            params["triggerSignal"] = triggerSignal
        if defined(trailingStopDeviationUnit):
            params["trailingStopDeviationUnit"] = trailingStopDeviationUnit
        if defined(trailingStopMaxDeviation):
            params["trailingStopMaxDeviation"] = trailingStopMaxDeviation

        return self._request(  # type: ignore[return-value]
            method="POST",
            uri="/derivatives/api/v3/sendorder",
            post_params=params,
            auth=True,
            extra_params=extra_params,
        )


__all__ = ["Trade"]<|MERGE_RESOLUTION|>--- conflicted
+++ resolved
@@ -113,16 +113,12 @@
             extra_params=extra_params,
         )
 
-<<<<<<< HEAD
     def create_batch_order(
         self: Trade,
-        batchorder_list: List[dict],
+        batchorder_list: list[dict],
         *,
         extra_params: Optional[dict] = None,
     ) -> dict:
-=======
-    def create_batch_order(self: Trade, batchorder_list: list[dict]) -> dict:
->>>>>>> 31f938a8
         """
         Create multiple orders at once using the batch order endpoint.
 
@@ -387,17 +383,11 @@
         self: Trade,
         orderId: Optional[str] = None,
         cliOrdId: Optional[str] = None,
-<<<<<<< HEAD
-        limitPrice: Optional[Union[str, int, float]] = None,
-        size: Optional[Union[str, int, float]] = None,
-        stopPrice: Optional[Union[str, int, float]] = None,
-        *,
-        extra_params: Optional[dict] = None,
-=======
         limitPrice: Optional[str | float] = None,
         size: Optional[str | float] = None,
         stopPrice: Optional[str | float] = None,
->>>>>>> 31f938a8
+        *,
+        extra_params: Optional[dict] = None,
     ) -> dict:
         """
         Edit an open order.
@@ -464,15 +454,10 @@
 
     def get_orders_status(
         self: Trade,
-<<<<<<< HEAD
-        orderIds: Optional[Union[str, List[str]]] = None,
-        cliOrdIds: Optional[Union[str, List[str]]] = None,
-        *,
-        extra_params: Optional[dict] = None,
-=======
         orderIds: Optional[str | list[str]] = None,
         cliOrdIds: Optional[str | list[str]] = None,
->>>>>>> 31f938a8
+        *,
+        extra_params: Optional[dict] = None,
     ) -> dict:
         """
         Get the status of multiple orders.
