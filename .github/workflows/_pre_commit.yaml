# -*- coding: utf-8 -*-
# Copyright (C) 2023 Benjamin Thomas Schwertfeger
# GitHub: https://github.com/btschwertfeger
#
# Template workflow to run pre-commit.
#

name: Pre-Commit

on:
  workflow_call:

permissions:
  contents: read

jobs:
  Pre-Commit:
    runs-on: ubuntu-latest
    steps:
<<<<<<< HEAD
      - name: Harden Runner
        uses: step-security/harden-runner@17d0e2bd7d51742c71671bd19fa12bdc9d40a3d6 # v2.8.1
        with:
          disable-sudo: true
          egress-policy: block
          allowed-endpoints: >
            files.pythonhosted.org:443
            github.com:443
            proxy.golang.org:443
            pypi.org:443
            registry.npmjs.org:443

      - uses: actions/checkout@a5ac7e51b41094c92402da3b24376905380afc29 # v4.1.6
=======
      - uses: actions/checkout@692973e3d937129bcbf40652eb9f2f61becf3332 # v4.1.7
>>>>>>> 638269a6
      - uses: actions/setup-python@82c7e631bb3cdc910f68e0081d67478d79c6982d # v5.1.0
      - uses: pre-commit/action@2c7b3805fd2a0fd8c1884dcaebf91fc102a13ecd # v3.0.1<|MERGE_RESOLUTION|>--- conflicted
+++ resolved
@@ -17,7 +17,6 @@
   Pre-Commit:
     runs-on: ubuntu-latest
     steps:
-<<<<<<< HEAD
       - name: Harden Runner
         uses: step-security/harden-runner@17d0e2bd7d51742c71671bd19fa12bdc9d40a3d6 # v2.8.1
         with:
@@ -29,10 +28,6 @@
             proxy.golang.org:443
             pypi.org:443
             registry.npmjs.org:443
-
-      - uses: actions/checkout@a5ac7e51b41094c92402da3b24376905380afc29 # v4.1.6
-=======
       - uses: actions/checkout@692973e3d937129bcbf40652eb9f2f61becf3332 # v4.1.7
->>>>>>> 638269a6
       - uses: actions/setup-python@82c7e631bb3cdc910f68e0081d67478d79c6982d # v5.1.0
       - uses: pre-commit/action@2c7b3805fd2a0fd8c1884dcaebf91fc102a13ecd # v3.0.1