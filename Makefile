#!make
# -*- coding: utf-8 -*-
# Copyright (C) 2023 Benjamin Thomas Schwertfeger
# Github: https://github.com/btschwertfeger

PYTHON := python

PYTEST := $(PYTHON) -m pytest
PYTEST_OPTS := -vv --junit-xml=pytest.xml
PYTEST_COV_OPTS := $(PYTEST_OPTS) --cov --cov-report=xml:coverage.xml --cov-report=term
TEST_DIR := tests

.PHONY := build dev install test tests coverage doc doctest clean changelog pre-commit

help:
	@grep "^##" Makefile | sed -e "s/##//"

## ======= B U I L D I N G =======
## build		Builds the python-kraken-sdk
##
build:
	$(PYTHON) -m pip wheel --wheel-dir dist --no-deps .

rebuild: clean build

## dev		Installs the extended package in edit mode
##
dev:
	$(PYTHON) -m pip install -e ".[dev]"

## doc		Build the documentation
##
doc:
	cd docs && make html

## ======= I N S T A L L A T I O N =======
## install	Install the package
##
install:
	$(PYTHON) -m pip install .

## ======= T E S T I N G =======
## test		Run the unittests
##
test:
	$(PYTEST) $(PYTEST_OPTS) $(TEST_DIR)

tests: test

coverage:
	$(PYTEST) $(PYTEST_COV_OPTS) $(TEST_DIR)

## doctest	Run the documentation tests
##
doctest:
	cd docs && make doctest

## ======= M I S C E L A N I O U S =======
## pre-commit	Run the pre-commit targets
##
pre-commit:
	@pre-commit run -a

## changelog	Generate the changelog
##
changelog:
	docker run -it --rm \
		-v $(PWD):/usr/local/src/your-app \
		githubchangeloggenerator/github-changelog-generator \
		--user btschwertfeger \
		--project python-kraken-sdk \
		--token $(GHTOKEN)  \
		--breaking-labels Breaking \
<<<<<<< HEAD
		--enhancement-labels Feature \
		--release-branch master
=======
		--enhancement-labels 'Feature,Enhancement' \
		--pr-label "Uncategorized merged pull requests:"
>>>>>>> f4862b1b

## clean		Clean the workspace
##
clean:
	rm -rf .pytest_cache build/ dist/ \
		python_kraken_sdk.egg-info \
		docs/_build \
		.vscode \
		.mypy_cache

	rm -f .coverage coverage.xml pytest.xml mypy.xml \
		kraken/_version.py \
		*.log *.csv *.zip \
		tests/*.zip tests/.csv \
		python_kraken_sdk-*.whl

	find tests -name "__pycache__" | xargs rm -rf
	find kraken -name "__pycache__" | xargs rm -rf
	find examples -name "__pycache__" | xargs rm -rf<|MERGE_RESOLUTION|>--- conflicted
+++ resolved
@@ -71,13 +71,9 @@
 		--project python-kraken-sdk \
 		--token $(GHTOKEN)  \
 		--breaking-labels Breaking \
-<<<<<<< HEAD
 		--enhancement-labels Feature \
-		--release-branch master
-=======
-		--enhancement-labels 'Feature,Enhancement' \
+		--release-branch master \
 		--pr-label "Uncategorized merged pull requests:"
->>>>>>> f4862b1b
 
 ## clean		Clean the workspace
 ##
