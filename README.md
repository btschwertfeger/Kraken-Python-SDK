--- conflicted
+++ resolved
@@ -18,14 +18,8 @@
 
 </div>
 
-<<<<<<< HEAD
+
 > ⚠️This is an unofficial collection of REST and websocket clients for Spot and Futures trading on the Kraken cryptocurrency exchange using Python. Payward Ltd. and Kraken are in no way associated with the authors of this module and documentation.
-=======
-**This is an unofficial collection of REST and websocket clients for Spot and Futures trading on the Kraken cryptocurrency exchange using Python.**
-
-**Payward Ltd. and Kraken are in no way associated with the authors of this module and documentation.**
->>>>>>> cd33c40c
-
 ---
 
 ## 📌 Disclaimer
